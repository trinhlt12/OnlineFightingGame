--- conflicted
+++ resolved
@@ -78,12 +78,9 @@
     <Compile Include="Assets\Photon\FusionMenu\Runtime\FusionMenuUIPopup.cs" />
     <Compile Include="Assets\Photon\FusionMenu\Runtime\FusionMenuScreenPluginPing.cs" />
     <Compile Include="Assets\Photon\FusionMenu\Runtime\FusionMenuMachineId.cs" />
-<<<<<<< HEAD
-=======
     <Compile Include="Assets\Photon\FusionMenu\Runtime\FusionMenuConfig.cs" />
   </ItemGroup>
   <ItemGroup>
->>>>>>> 48ea798c
     <None Include="Assets\Photon\FusionMenu\Runtime\Fusion.Menu.asmdef" />
   </ItemGroup>
   <ItemGroup>
